--- conflicted
+++ resolved
@@ -25,17 +25,9 @@
 
 		self.dir_clips: str = MyEnv.dataset_clips
 		""" Directory where the clips are stored """
-
-<<<<<<< HEAD
-		self.yt_format: dict[str, int | str] = {}
-		""" YouTube video format (width, height, fps, ext), loaded on enter """
-=======
+		
 		self.rm_clip_source: bool = MyEnv.delete_yt
 		""" Whether to remove the source video after clipping """
-
-		self.yt_format: Optional[str] = None
-		""" YouTube video format code, loaded on enter """
->>>>>>> 4ab69f24
 
 		self.yt_video_ids: dict[str, str] = {}
 		""" YouTube video Name:IDs, loaded on enter """
@@ -62,17 +54,11 @@
 			ds = json.load(f)
 
 		# Get dataset parameters
-<<<<<<< HEAD
-		self.yt_format = ds['format']
-		self.yt_video_ids = ds['vidIds']
-=======
-		self.yt_format = str(ds['fileFormat'])
 		self.yt_ids = {
 			k: v
 			for k, v in ds['vidIds'].items()
 			if not MyEnv.dataset_include or k in MyEnv.dataset_include
 		}
->>>>>>> 4ab69f24
 
 		return self
 
@@ -202,6 +188,7 @@
 
 		# Convert full videos to clips
 		for i, name in enumerate(downloaded):
+
 			log.info(f'Clipping {i + 1}/{n_downloaded}: {name}')
 
 			clipper = Clipper(
